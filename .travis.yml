--- conflicted
+++ resolved
@@ -34,17 +34,10 @@
 
 script:
   - export LD_PRELOAD=/lib/x86_64-linux-gnu/libpthread.so.0
-<<<<<<< HEAD
-  - busted -C --shuffle --repeat=20
-  - if [[ "$LUA" != *"luajit"* ]]; then bash .travis/valgrind_test.sh; fi
-  - luarocks make CFLAGS="-O0 -g -fPIC -ftest-coverage -fprofile-arcs" LIBFLAG="-shared --coverage"
-  - busted -C
-=======
   - busted --shuffle --repeat=20 spec/*
   - if [[ "$LUA" != *"luajit"* ]]; then bash .travis/valgrind_test.sh; fi
   - luarocks make CFLAGS="-O0 -g -fPIC -ftest-coverage -fprofile-arcs" LIBFLAG="-shared --coverage"
   - busted spec/*
->>>>>>> e58b16af
 
 after_success:
   - coveralls --include src